import argparse
from datetime import date

from .logconfig import update_loglevel
from .options import ReaderConfig, EOSConfig, ExperimentConfig, OutputConfig, ReductionConfig, Defaults


def commandLineArgs():
    """
    Process command line argument.
    The type of the default values is used for conversion and validation.
    """
    msg = "eos reads data from (one or several) raw file(s) of the .hdf format, \
           performs various corrections, conversations and projections and exports\
           the resulting reflectivity in an orso-compatible format."
    clas = argparse.ArgumentParser(description = msg)

    input_data = clas.add_argument_group('input data')
    input_data.add_argument("-f", "--fileIdentifier",
                            required = True,
                            nargs = '+',
                            help = "file number(s) or offset (if < 1)")
    input_data.add_argument("-n", "--normalisationFileIdentifier",
                            default = Defaults.normalisationFileIdentifier,
                            nargs = '+',
                            help = "file number(s) of normalisation measurement")
<<<<<<< HEAD
    input_data.add_argument("-nm", "--normalisationMethod",
                            default = Defaults.normalisationMethod,
                            help = "normalisation method: overilumination, underillumination, direct_beam")
=======
    input_data.add_argument("--raw", 
                            type = str,
                            default = Defaults.raw,
                            help = "relative path to directory with .hdf files")
>>>>>>> 4347ba05
    input_data.add_argument("-d", "--dataPath",
                            type = str,
                            default = Defaults.dataPath,
                            help = "relative path for output")
    input_data.add_argument("-Y", "--year",
                            default = Defaults.year,
                            type = int,
                            help = "year the measurement was performed")
    input_data.add_argument("-sub", "--subtract",
                            help = "R(q_z) curve to be subtracted (in .Rqz.ort format)")

    output = clas.add_argument_group('output')
    output.add_argument("-o", "--outputName",
                            default = Defaults.outputName,
                            help = "output file name (withot suffix)")
    output.add_argument("-of", "--outputFormat",
                            nargs = '+',
                            default = Defaults.outputFormat,
                            help = "one of [Rqz.ort, Rlt.ort]")
    output.add_argument("-ai", "--incidentAngle",
                            type = str,
                            default = Defaults.incidentAngle,
                            help = "calulate alpha_i from [alphaF, mu, nu]",
                            )
    output.add_argument("-r", "--qResolution",
                            default = Defaults.qResolution,
                            type = float,
                            help = "q_z resolution")
    output.add_argument("-ts", "--timeSlize",
                            nargs = '+',
                            type = float,
                            help = "time slizing <interval> ,[<start> [,stop]]")
    output.add_argument("-s", "--scale",
                            nargs = '+',
                            default = Defaults.scale,
                            type = float,
                            help = "scaling factor for R(q_z)")
    output.add_argument("-S", "--autoscale",
                            nargs = 2,
                            type = float,
                            help = "scale to 1 in the given q_z range")

    masks = clas.add_argument_group('masks')
    masks.add_argument("-l", "--lambdaRange",
                            default = Defaults.lambdaRange,
                            nargs = 2,
                            type = float,
                            help = "wavelength range")
    masks.add_argument("-t", "--thetaRange",
                            default = Defaults.thetaRange,
                            nargs = 2,
                            type = float,
                            help = "absolute theta range")
    masks.add_argument("-T", "--thetaRangeR",
                            default = Defaults.thetaRangeR,
                            nargs = 2,
                            type = float,
                            help = "relative theta range")
    masks.add_argument("-y", "--yRange",
                            default = Defaults.yRange,
                            nargs = 2,
                            type = int,
                            help = "detector y range")
    masks.add_argument("-q", "--qzRange",
                            default = Defaults.qzRange,
                            nargs = 2,
                            type = float,
                            help = "q_z range")

    overwrite = clas.add_argument_group('overwrite')
    overwrite.add_argument("-cs", "--chopperSpeed",
                            default = Defaults.chopperSpeed,
                            type = float,
                            help = "chopper speed in rpm")
    overwrite.add_argument("-cp", "--chopperPhase",
                            default = Defaults.chopperPhase,
                            type = float,
                            help = "chopper phase")
    overwrite.add_argument("-co", "--chopperPhaseOffset",
                            default = Defaults.chopperPhaseOffset,
                            type = float,
                            help = "phase offset between chopper opening and trigger pulse")
    overwrite.add_argument("-m", "--muOffset",
                            default = Defaults.muOffset,
                            type = float,
                            help = "mu offset")
    overwrite.add_argument("-mu", "--mu",
                            default = Defaults.mu,
                            type = float,
                            help ="value of mu")
    overwrite.add_argument("-nu", "--nu",
                            default = Defaults.nu,
                            type = float,
                            help = "value of nu")
    overwrite.add_argument("-sm", "--sampleModel",
                            default = Defaults.sampleModel,
                            type = str,
                            help = "1-line orso sample model description")

    misc = clas.add_argument_group('misc')
    misc.add_argument('-v', '--verbose', action='store_true')
    misc.add_argument('-vv', '--debug', action='store_true')

    return clas.parse_args()


def expand_file_list(short_notation):
    """Evaluate string entry for file number lists"""
    #log().debug('Executing get_flist')
    file_list=[]
    for i in short_notation.split(','):
        if '-' in i:
            if ':' in i:
                step = i.split(':', 1)[1]
                file_list += range(int(i.split('-', 1)[0]), int((i.rsplit('-', 1)[1]).split(':', 1)[0])+1, int(step))
            else:
                step = 1
                file_list += range(int(i.split('-', 1)[0]), int(i.split('-', 1)[1])+1, int(step))
        else:
            file_list += [int(i)]

    return sorted(file_list)


def output_format_list(outputFormat):
    format_list = []
    if 'ort' in outputFormat or 'Rqz.ort' in outputFormat or 'Rqz' in outputFormat:
        format_list.append('Rqz.ort')
    if 'ort' in outputFormat or 'Rlt.ort' in outputFormat or 'Rlt' in outputFormat:
        format_list.append('Rlt.ort')
    if 'orb' in outputFormat or 'Rqz.orb' in outputFormat or 'Rqz' in outputFormat:
        format_list.append('Rqz.orb')
    if 'orb' in outputFormat or 'Rlt.orb' in outputFormat or 'Rlt' in outputFormat:
        format_list.append('Rlt.orb')
    return sorted(format_list, reverse=True)

def command_line_options():
    clas   = commandLineArgs()
    update_loglevel(clas.verbose, clas.debug)

    reader_config = ReaderConfig(
        year                         = clas.year,
        raw                          = clas.raw,
        dataPath                     = clas.dataPath
        )
    experiment_config = ExperimentConfig(
        sampleModel                  = clas.sampleModel,
        chopperPhase                 = clas.chopperPhase,
        chopperPhaseOffset           = clas.chopperPhaseOffset,
        yRange                       = clas.yRange,
        lambdaRange                  = clas.lambdaRange,
        qzRange                      = clas.qzRange,
        incidentAngle                = clas.incidentAngle,
        mu                           = clas.mu,
        nu                           = clas.nu,
        muOffset                     = clas.muOffset
        )
    reduction_config = ReductionConfig(
        qResolution                  = clas.qResolution,
        qzRange                      = clas.qzRange,
        autoscale                    = clas.autoscale,
        thetaRange                   = clas.thetaRange,
        thetaRangeR                  = clas.thetaRangeR,
        fileIdentifier               = clas.fileIdentifier,
        scale                        = clas.scale,
        subtract                     = clas.subtract,
        normalisationFileIdentifier  = clas.normalisationFileIdentifier,
        timeSlize                    = clas.timeSlize
        )
    output_config = OutputConfig(
        outputFormats                = output_format_list(clas.outputFormat),
        outputName                   = clas.outputName
        )

    return EOSConfig(reader_config, experiment_config, reduction_config, output_config)<|MERGE_RESOLUTION|>--- conflicted
+++ resolved
@@ -24,16 +24,13 @@
                             default = Defaults.normalisationFileIdentifier,
                             nargs = '+',
                             help = "file number(s) of normalisation measurement")
-<<<<<<< HEAD
     input_data.add_argument("-nm", "--normalisationMethod",
                             default = Defaults.normalisationMethod,
                             help = "normalisation method: overilumination, underillumination, direct_beam")
-=======
     input_data.add_argument("--raw", 
                             type = str,
                             default = Defaults.raw,
                             help = "relative path to directory with .hdf files")
->>>>>>> 4347ba05
     input_data.add_argument("-d", "--dataPath",
                             type = str,
                             default = Defaults.dataPath,
