import logging
import os
import subprocess
import sys
from datetime import datetime
from typing import List

import h5py
import numpy as np
import scipy as sp
from orsopy import fileio
from orsopy.fileio.model_language import SampleModel

from . import const
from .header import Header
from .instrument import Detector
from .options import ExperimentConfig, ReaderConfig

try:
    from . import nb_helpers
except Exception:
    nb_helpers = None


class AmorData:
    """read meta-data and event streams from .hdf file(s), apply filters and conversions"""
    chopperDetectorDistance: float
    chopperDistance: float
    chopperPhase: float
    chopperSpeed: float
    div: float
    data_file_numbers: List[int]
    delta_z: np.ndarray
    detZ_e: np.ndarray
    lamda_e: np.ndarray
    wallTime_e: np.ndarray
    kad: float
    kap: float
    lambdaMax: float
    lambda_e: np.ndarray
    monitor: float
    mu: float
    nu: float
    tau: float
    tofCut: float
    start_date: str

    seriesStartTime = None

    #-------------------------------------------------------------------------------------------------
    def __init__(self, header: Header, reader_config: ReaderConfig, config: ExperimentConfig,
                 short_notation:str, norm=False):
        self.startTime = reader_config.startTime
        self.header = header
        self.config = config
        self.reader_config = reader_config
        self.expand_file_list(short_notation)
        self.read_data(norm=norm)

    #-------------------------------------------------------------------------------------------------
    def read_data(self, norm=False):
        self.file_list = []
        for number in self.data_file_numbers:
            self.file_list.append(self.path_generator(number))
        ## read specific meta data and measurement from first file
        if norm:
            self.readHeaderInfo = False
        else:
            self.readHeaderInfo = True

        _detZ_e            = []
        _lamda_e           = []
        _wallTime_e        = []
        _monitor           = 0
        #_current          = []
        for file in self.file_list:
            self.read_individual_data(file, norm)
            _detZ_e        = np.append(_detZ_e,        self.detZ_e)
            _lamda_e       = np.append(_lamda_e,       self.lamda_e)
            _wallTime_e    = np.append(_wallTime_e,    self.wallTime_e)
            _monitor       += self.monitor
        self.detZ_e        = _detZ_e
        self.lamda_e       = _lamda_e
        self.wallTime_e    = _wallTime_e
        self.monitor       = _monitor
        logging.warning(f'    {self.monitorType} monitor = {self.monitor:9.3f}')

    #-------------------------------------------------------------------------------------------------
    #def path_generator(self, number):
    #    fileName = f'amor{self.reader_config.year}n{number:06d}.hdf'
    #    if os.path.exists(os.path.join(self.reader_config.dataPath,fileName)):
    #        path = self.reader_config.dataPath
    #    elif os.path.exists(fileName):
    #        path = '.'
    #    elif os.path.exists(os.path.join('.','raw', fileName)):
    #        path = os.path.join('.','raw')
    #    elif os.path.exists(os.path.join('..','raw', fileName)):
    #        path = os.path.join('..','raw')
    #    elif os.path.exists(f'/afs/psi.ch/project/sinqdata/{self.reader_config.year}/amor/{int(number/1000)}/{fileName}'):
    #        path = f'/afs/psi.ch/project/sinqdata/{self.reader_config.year}/amor/{int(number/1000)}'
    #    else:
    #        sys.exit(f'# ERROR: the file {fileName} is nowhere to be found!')
    #    return os.path.join(path, fileName)
    #-------------------------------------------------------------------------------------------------
    def path_generator(self, number):
        fileName = f'amor{self.reader_config.year}n{number:06d}.hdf'
        path = ''
        for rawd in self.reader_config.raw:
            if os.path.exists(os.path.join(rawd,fileName)):
                path = rawd
                break
        if not path:
            if os.path.exists(f'/afs/psi.ch/project/sinqdata/{self.reader_config.year}/amor/{int(number/1000)}/{fileName}'):
                path = f'/afs/psi.ch/project/sinqdata/{self.reader_config.year}/amor/{int(number/1000)}'
            else:
                sys.exit(f'# ERROR: the file {fileName} can not be found in {self.reader_config.raw}!')
        return os.path.join(path, fileName)
    #-------------------------------------------------------------------------------------------------
    def expand_file_list(self, short_notation):
        """Evaluate string entry for file number lists"""
        #log().debug('Executing get_flist')
        file_list=[]
        for i in short_notation.split(','):
            if '-' in i:
                if ':' in i:
                    step = i.split(':', 1)[1]
                    file_list += range(int(i.split('-', 1)[0]), int((i.rsplit('-', 1)[1]).split(':', 1)[0])+1, int(step))
                else:
                    step = 1
                    file_list += range(int(i.split('-', 1)[0]), int(i.split('-', 1)[1])+1, int(step))
            else:
                file_list += [int(i)]
        self.data_file_numbers=sorted(file_list)
    #-------------------------------------------------------------------------------------------------
    def resolve_pixels(self):
        """determine spatial coordinats and angles from pixel number"""
        nPixel = Detector.nWires * Detector.nStripes * Detector.nBlades
        pixelID = np.arange(nPixel)
        (bladeNr, bPixel) = np.divmod(pixelID, Detector.nWires * Detector.nStripes)
        (bZi, detYi)      = np.divmod(bPixel, Detector.nStripes)                     # z index on blade, y index on detector
        detZi             = bladeNr * Detector.nWires + bZi                          # z index on detector
        detX              = bZi * Detector.dX                                        # x position in detector
        # detZ              = Detector.zero - bladeNr * Detector.bladeZ - bZi * Detector.dZ      # z position on detector
        bladeAngle        = np.rad2deg( 2. * np.arcsin(0.5*Detector.bladeZ / Detector.distance) )
        delta             = (Detector.nBlades/2. - bladeNr) * bladeAngle \
                            - np.rad2deg( np.arctan(bZi*Detector.dZ / ( Detector.distance + bZi * Detector.dX) ) )
        self.delta_z      = delta[detYi==1]
        return np.vstack((detYi.T, detZi.T, detX.T, delta.T)).T
    #-------------------------------------------------------------------------------------------------
    def read_individual_data(self, fileName, norm=False):
        self.hdf = h5py.File(fileName, 'r', swmr=True)

        if self.readHeaderInfo:
            self.read_header_info()

        logging.warning(f'    data from file: {fileName}')
        self.read_individual_header()

        # add header content
        if self.readHeaderInfo:
            self.readHeaderInfo = False
            self.header.measurement_instrument_settings = fileio.InstrumentSettings(
                incident_angle = fileio.ValueRange(round(self.mu+self.kap+self.kad-0.5*self.div, 3),
                                                   round(self.mu+self.kap+self.kad+0.5*self.div, 3),
                                                   'deg'),
                wavelength = fileio.ValueRange(const.lamdaCut, self.config.lambdaRange[1], 'angstrom'),
                polarization = fileio.Polarization.unpolarized,
                )
            self.header.measurement_instrument_settings.mu = fileio.Value(round(self.mu, 3), 'deg', comment='sample angle to horizon')
            self.header.measurement_instrument_settings.nu = fileio.Value(round(self.nu, 3), 'deg', comment='detector angle to horizon')
            self.header.measurement_instrument_settings.div = fileio.Value(round(self.div, 3), 'deg', comment='incoming beam divergence')
            self.header.measurement_instrument_settings.kap = fileio.Value(round(self.kap, 3), 'deg', comment='incoming beam inclination')
            if abs(self.kad)>0.02:
                self.header.measurement_instrument_settings.kad = fileio.Value(round(self.kad, 3), 'deg', comment='incoming beam angular offset')
        if norm:
            self.header.measurement_additional_files.append(fileio.File(file=fileName.split('/')[-1], timestamp=self.fileDate))
        else:
            self.header.measurement_data_files.append(fileio.File(file=fileName.split('/')[-1], timestamp=self.fileDate))
        logging.info(f'      mu = {self.mu:6.3f}, nu = {self.nu:6.3f}, kap = {self.kap:6.3f}, kad = {self.kad:6.3f}')

        self.read_event_stream()
        totalNumber = np.shape(self.tof_e)[0]

        self.sort_pulses()

        self.associate_pulse_with_current()

        self.define_monitor()

        self.extract_walltime(norm)

        self.monitor_threshold()

        self.filter_strange_times()

        self.merge_frames()

        self.filter_project_x()

        self.correct_for_chopper_opening()

        self.calculate_derived_properties()

        self.filter_qz_range(norm)

        logging.info(f'      number of events: total = {totalNumber:7d}, filtered = {np.shape(self.lamda_e)[0]:7d}')

    def sort_pulses(self):
        chopperPeriod = int(2*self.tau*1e9)
        pulseTime = np.sort(self.dataPacketTime_p)
        pulseTime = pulseTime[np.abs(pulseTime[:]-np.roll(pulseTime, 1)[:])>5]

        if self.seriesStartTime is None:
            self.seriesStartTime = float(pulseTime[0])
        pulseTime -= self.seriesStartTime
        self.stopTime = float(pulseTime[-1])

        # fill in missing pulse times 
        # TODO: check for real end time
        self.pulseTimeS = np.array([pulseTime[0]])
        for tt in pulseTime[1:]:
            nxt = self.pulseTimeS[-1] + chopperPeriod
            while abs(tt - nxt) > self.tau*1e9:
                self.pulseTimeS = np.append(self.pulseTimeS, nxt)
                nxt += chopperPeriod
            self.pulseTimeS = np.append(self.pulseTimeS, tt)

    def associate_pulse_with_current(self):
        if self.monitorType == 'protonCharge':
            lowCurrentThreshold = 0.05 # mA
            self.currentTime -= self.seriesStartTime
            currentInterpolator = sp.interpolate.interp1d(self.currentTime, self.current, kind='previous', bounds_error=False, fill_value=0)
<<<<<<< HEAD
            charge = np.array(currentInterpolator(self.pulseTimeS) * 2*self.tau *1e-3, dtype=float)
=======
            self.charge = np.array(currentInterpolator(self.pulseTimeS) * 2*self.tau *1e-3, dtype=float)
>>>>>>> ee077b19
            # filter low-current pulses
            self.charge = np.where(self.charge > 2*self.tau *lowCurrentThreshold, self.charge, 0)
            # remove 'partially filled' pulses
            self.charge[0] = 0
            self.charge[-1] = 0

    def define_monitor(self):
        if self.monitorType == 'protonCharge':
            chargeSum = np.sum(self.charge)
            logging.warning(f'      proton charge = {chargeSum:9.3f} mC')
            self.monitor = chargeSum
        elif self.monitorType == 'countingTime':
            self.monitor = self.stopTime - self.seriesStartTime
        else:
            self.monitor = 1.

    def extract_walltime(self, norm):
        #self.dataPacketTime_p = np.array(self.dataPacketTime_p, dtype=float) / 1e9
        if nb_helpers:
            self.wallTime_e = nb_helpers.extract_walltime(self.tof_e, self.dataPacket_p, self.dataPacketTime_p)
        else:
            self.wallTime_e = np.empty(np.shape(self.tof_e)[0], dtype=int)
            for i in range(len(self.dataPacket_p)-1):
                self.wallTime_e[self.dataPacket_p[i]:self.dataPacket_p[i+1]] = self.dataPacketTime_p[i]
            self.wallTime_e[self.dataPacket_p[-1]:] = self.dataPacketTime_p[-1]
        #if not self.startTime and not norm:
        #    self.startTime = self.wallTime_e[0]
        self.wallTime_e -= self.seriesStartTime
        logging.debug(f'      wall time from {self.wallTime_e[0]/1e9} to {self.wallTime_e[-1]/1e9}')

    def monitor_threshold(self):
        goodTimeS = self.pulseTimeS[self.charge!=0]
        filter_e = np.where(np.isin(self.wallTime_e, goodTimeS), True, False)
        self.tof_e = self.tof_e[filter_e]
        self.pixelID_e = self.pixelID_e[filter_e]
        self.wallTime_e = self.wallTime_e[filter_e]
        logging.warning(f'      rejected {np.shape(self.charge)[0]-np.shape(goodTimeS)[0]} pulses due to low beam current')
        logging.warning(f'      rejected {np.shape(filter_e)[0]-np.shape(self.tof_e)[0]} events due to low beam current')

    def filter_qz_range(self, norm):
        if self.config.qzRange[1]<0.3 and not norm:
            self.mask_e = np.logical_and(self.mask_e,
                                         (self.config.qzRange[0]<=self.qz_e) & (self.qz_e<=self.config.qzRange[1]))
        self.detZ_e = self.detZ_e[self.mask_e]
        self.lamda_e = self.lamda_e[self.mask_e]
        self.wallTime_e = self.wallTime_e[self.mask_e]

    def calculate_derived_properties(self):
        self.lamdaMax = const.lamdaCut+1.e13*self.tau*const.hdm/(self.chopperDetectorDistance+124.)
        if nb_helpers:
            self.lamda_e, self.qz_e, self.mask_e = nb_helpers.calculate_derived_properties_focussing(
                    self.tof_e, self.detXdist_e, self.delta_e, self.mask_e,
                    self.config.lambdaRange[0], self.config.lambdaRange[1], self.nu, self.mu,
                    self.chopperDetectorDistance, const.hdm
                    )
            return
        # lambda
        self.lamda_e = (1.e13*const.hdm)*self.tof_e/(self.chopperDetectorDistance+self.detXdist_e)
        self.mask_e = np.logical_and(self.mask_e, (self.config.lambdaRange[0]<=self.lamda_e) & (
                    self.lamda_e<=self.config.lambdaRange[1]))
        # alpha_f
        # q_z
        if self.config.incidentAngle == 'alphaF':
            alphaF_e  = self.nu - self.mu + self.delta_e
            self.qz_e = 4*np.pi*(np.sin(np.deg2rad(alphaF_e))/self.lamda_e)
            # qx_e    = 0.
            self.header.measurement_scheme = 'angle- and energy-dispersive'
        elif self.config.incidentAngle == 'nu':
            alphaF_e  = (self.nu + self.delta_e + self.kap + self.kad) / 2.
            self.qz_e = 4*np.pi*(np.sin(np.deg2rad(alphaF_e))/self.lamda_e)
            # qx_e    = 0.
            self.header.measurement_scheme = 'energy-dispersive'
        else:
            alphaF_e  = self.nu - self.mu + self.delta_e
            alphaI    = self.kap + self.kad + self.mu
            self.qz_e = 2*np.pi * ((np.sin(np.deg2rad(alphaF_e)) + np.sin(np.deg2rad(alphaI)))/self.lamda_e)
            self.qx_e = 2*np.pi * ((np.cos(np.deg2rad(alphaF_e)) - np.cos(np.deg2rad(alphaI)))/self.lamda_e)
            self.header.measurement_scheme = 'energy-dispersive'

    def correct_for_chopper_opening(self):
        # correct tof for beam size effect at chopper:  t_cor = (delta / 180 deg) * tau
        if self.config.incidentAngle == 'alphaF':
            self.tof_e    -= ( self.delta_e / 180. ) * self.tau
        else:
            # TODO: check sign of correction
            self.tof_e    -= ( self.kad / 180. ) * self.tau

    def filter_project_x(self):
        pixelLookUp = self.resolve_pixels()
        if nb_helpers:
            (self.detZ_e, self.detXdist_e, self.delta_e, self.mask_e) = nb_helpers.filter_project_x(
                    pixelLookUp, self.pixelID_e.astype(np.int64), self.config.yRange[0], self.config.yRange[1]
                    )
        else:
            # resolve pixel ID into y and z indicees, x position and angle
            (detY_e, self.detZ_e, self.detXdist_e, self.delta_e) = pixelLookUp[np.int_(self.pixelID_e)-1, :].T
            # define mask and filter y range
            self.mask_e = (self.config.yRange[0]<=detY_e) & (detY_e<=self.config.yRange[1])

    def merge_frames(self):
        total_offset = self.tofCut+self.tau*self.config.chopperPhaseOffset/180.
        if nb_helpers:
            self.tof_e = nb_helpers.merge_frames(self.tof_e, self.tofCut, self.tau, total_offset)
        else:
            self.tof_e = np.remainder(self.tof_e-(self.tofCut-self.tau), self.tau)+total_offset  # tof shifted to 1 frame

    def filter_strange_times(self):
        # 'strange' tof times are those with t > 2 tau (originating from the efu)
        filter_e = (self.tof_e<=2*self.tau)
        self.tof_e = self.tof_e[filter_e]
        self.pixelID_e = self.pixelID_e[filter_e]
        self.wallTime_e = self.wallTime_e[filter_e]
        if np.shape(filter_e)[0]-np.shape(self.tof_e)[0]>0.5:
            logging.warning(f'#    strange times: {np.shape(filter_e)[0]-np.shape(self.tof_e)[0]}')

    def read_event_stream(self):
        self.tof_e = np.array(self.hdf['/entry1/Amor/detector/data/event_time_offset'][:])/1.e9
        self.pixelID_e = np.array(self.hdf['/entry1/Amor/detector/data/event_id'][:], dtype=int)
        self.dataPacket_p = np.array(self.hdf['/entry1/Amor/detector/data/event_index'][:], dtype=np.uint64)
        #self.dataPacketTime_p = np.array(self.hdf['/entry1/Amor/detector/data/event_time_zero'][:], dtype=np.uint64)/1e9
        self.dataPacketTime_p = np.array(self.hdf['/entry1/Amor/detector/data/event_time_zero'][:], dtype=float)
        try:
            self.currentTime = np.array(self.hdf['entry1/Amor/detector/proton_current/time'][:], dtype=int)
            self.current = np.array(self.hdf['entry1/Amor/detector/proton_current/value'][:,0], dtype=float)
            if len(self.current)>0:
                self.monitorType = 'protonCharge'
            else:
                self.monitorType = 'countingTime'
        except(KeyError, IndexError):
            self.monitorType = 'countingTime'

    def read_individual_header(self):
        self.chopperDistance = float(np.take(self.hdf['entry1/Amor/chopper/pair_separation'], 0))
        self.detectorDistance = float(np.take(self.hdf['entry1/Amor/detector/transformation/distance'], 0))
        self.chopperDetectorDistance = self.detectorDistance-float(np.take(self.hdf['entry1/Amor/chopper/distance'], 0))
        self.tofCut = const.lamdaCut*self.chopperDetectorDistance/const.hdm*1.e-13

        try:
            self.mu   = float(np.take(self.hdf['/entry1/Amor/master_parameters/mu/value'], 0))
            self.nu   = float(np.take(self.hdf['/entry1/Amor/master_parameters/nu/value'], 0))
            self.kap  = float(np.take(self.hdf['/entry1/Amor/master_parameters/kap/value'], 0))
            self.kad  = float(np.take(self.hdf['/entry1/Amor/master_parameters/kad/value'], 0))
            self.div  = float(np.take(self.hdf['/entry1/Amor/master_parameters/div/value'], 0))
            self.chopperSpeed = float(np.take(self.hdf['/entry1/Amor/chopper/rotation_speed/value'], 0))
            self.chopperPhase = float(np.take(self.hdf['/entry1/Amor/chopper/phase/value'], 0))
        except(KeyError, IndexError):
            logging.warning("     using parameters from nicos cache")
            year_date = str(self.start_date).replace('-', '/', 1)
            #cachePath = '/home/amor/nicosdata/amor/cache/'
            #cachePath = '/home/nicos/amorcache/'
            cachePath = '/home/amor/cache/'
            value = str(subprocess.getoutput(f'/usr/bin/grep "value" {cachePath}nicos-mu/{year_date}')).split('\t')[-1]
            self.mu = float(value)
            value = str(subprocess.getoutput(f'/usr/bin/grep "value" {cachePath}nicos-nu/{year_date}')).split('\t')[-1]
            self.nu = float(value)
            value = str(subprocess.getoutput(f'/usr/bin/grep "value" {cachePath}nicos-kap/{year_date}')).split('\t')[-1]
            self.kap = float(value)
            value = str(subprocess.getoutput(f'/usr/bin/grep "value" {cachePath}nicos-kad/{year_date}')).split('\t')[-1]
            self.kad = float(value)
            value = str(subprocess.getoutput(f'/usr/bin/grep "value" {cachePath}nicos-div/{year_date}')).split('\t')[-1]
            self.div = float(value)
            value = str(subprocess.getoutput(f'/usr/bin/grep "value" {cachePath}nicos-ch1_speed/{year_date}')).split('\t')[-1]
            self.chopperSpeed = float(value)
            self.chopperPhase = self.config.chopperPhase
        self.tau     = 30. / self.chopperSpeed

        if self.config.muOffset:
            self.mu += self.config.muOffset
        if self.config.mu:
            self.mu = self.config.mu
        if self.config.nu:
            self.nu = self.config.nu

        self.fileDate = datetime.fromisoformat( self.hdf['/entry1/start_time'][0].decode('utf-8') )

    def read_header_info(self):
        # read general information and first data set
        logging.info(f'    meta data from: {self.file_list[0]}')
        self.hdf = h5py.File(self.file_list[0], 'r', swmr=True)
        title = self.hdf['entry1/title'][0].decode('utf-8')
        proposal_id = self.hdf['entry1/proposal_id'][0].decode('utf-8')
        user_name = self.hdf['entry1/user/name'][0].decode('utf-8')
        user_affiliation = 'unknown'
        user_email = self.hdf['entry1/user/email'][0].decode('utf-8')
        user_orcid = None
        sampleName = self.hdf['entry1/sample/name'][0].decode('utf-8')
        model = self.hdf['entry1/sample/model'][0].decode('utf-8')
        instrumentName = 'Amor'
        source = self.hdf['entry1/Amor/source/name'][0].decode('utf-8')
        sourceProbe = 'neutron'
        start_time = self.hdf['entry1/start_time'][0].decode('utf-8')
        self.start_date = start_time.split(' ')[0]
        if self.config.sampleModel:
            model = self.config.sampleModel
        # assembling orso header information
        self.header.owner = fileio.Person(
                name=user_name,
                affiliation=user_affiliation,
                contact=user_email,
                )
        if user_orcid:
            self.header.owner.orcid = user_orcid
        self.header.experiment = fileio.Experiment(
                title=title,
                instrument=instrumentName,
                start_date=self.start_date,
                probe=sourceProbe,
                facility=source,
                proposalID=proposal_id
                )
        self.header.sample = fileio.Sample(
                name=sampleName,
                model=SampleModel(stack=model),
                sample_parameters=None,
                )
        self.header.measurement_scheme = 'angle- and energy-dispersive'
<|MERGE_RESOLUTION|>--- conflicted
+++ resolved
@@ -181,15 +181,13 @@
         self.read_event_stream()
         totalNumber = np.shape(self.tof_e)[0]
 
-        self.sort_pulses()
-
-        self.associate_pulse_with_current()
+        self.sort_events_by_pulse()
 
         self.define_monitor()
 
+        # sort the events into the related pulses
+
         self.extract_walltime(norm)
-
-        self.monitor_threshold()
 
         self.filter_strange_times()
 
@@ -224,17 +222,15 @@
                 self.pulseTimeS = np.append(self.pulseTimeS, nxt)
                 nxt += chopperPeriod
             self.pulseTimeS = np.append(self.pulseTimeS, tt)
+        # remove 'partially filled' pulses
+        self.pulseTimeS = self.pulseTimeS[1:-1]
 
     def associate_pulse_with_current(self):
         if self.monitorType == 'protonCharge':
             lowCurrentThreshold = 0.05 # mA
             self.currentTime -= self.seriesStartTime
             currentInterpolator = sp.interpolate.interp1d(self.currentTime, self.current, kind='previous', bounds_error=False, fill_value=0)
-<<<<<<< HEAD
-            charge = np.array(currentInterpolator(self.pulseTimeS) * 2*self.tau *1e-3, dtype=float)
-=======
             self.charge = np.array(currentInterpolator(self.pulseTimeS) * 2*self.tau *1e-3, dtype=float)
->>>>>>> ee077b19
             # filter low-current pulses
             self.charge = np.where(self.charge > 2*self.tau *lowCurrentThreshold, self.charge, 0)
             # remove 'partially filled' pulses
@@ -447,7 +443,7 @@
                 )
         self.header.sample = fileio.Sample(
                 name=sampleName,
-                model=SampleModel(stack=model),
+                model=model,
                 sample_parameters=None,
                 )
         self.header.measurement_scheme = 'angle- and energy-dispersive'
